--- conflicted
+++ resolved
@@ -1,15 +1,9 @@
 # Python packages needed for building and testing wxPython Phoenix
 -r install.txt
 appdirs
-<<<<<<< HEAD
 setuptools < 74 ; sys.platform == 'win32'
 setuptools ; sys.platform != 'win32'
-sip == 6.7.9
-=======
-setuptools < 45 ; python_version < '3.0'
-setuptools ; python_version >= '3.0'
 sip == 6.8.5
->>>>>>> f7d1d818
 
 wheel
 twine
