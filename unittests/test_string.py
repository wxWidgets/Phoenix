--- conflicted
+++ resolved
@@ -1,12 +1,7 @@
 import unittest
 import wx
-<<<<<<< HEAD
-import wx.lib.six as six
+import six
 from unittests import wtc
-=======
-import six
-import wtc
->>>>>>> ed4756b9
 
 #---------------------------------------------------------------------------
 
