#---------------------------------------------------------------------------
# Name:        etg/property.py
# Author:      Robin Dunn
#
# Created:     23-Feb-2015
# Copyright:   (c) 2015-2017 by Total Control Software
# License:     wxWindows License
#---------------------------------------------------------------------------

import etgtools
import etgtools.tweaker_tools as tools

PACKAGE   = "wx"
MODULE    = "_propgrid"
NAME      = "propgridproperty"   # Base name of the file to generate to for this script
DOCSTRING = ""

# The classes and/or the basename of the Doxygen XML files to be processed by
# this script.
ITEMS  = [ 'wxPGPaintData',
           'wxPGCellRenderer',
           'wxPGDefaultRenderer',
           'wxPGCellData',
           'wxPGCell',

           'wxPGProperty',
           'wxPropertyCategory',
           'wxPGChoiceEntry',
           'wxPGChoicesData',
           'wxPGChoices',
           ]

#---------------------------------------------------------------------------

def run():
    # Parse the XML file(s) building a collection of Extractor objects
    module = etgtools.ModuleDef(PACKAGE, MODULE, NAME, DOCSTRING)
    etgtools.parseDoxyXML(module, ITEMS)

    #-----------------------------------------------------------------
    # Tweak the parsed meta objects in the module object as needed for
    # customizing the generated code and docstrings.

    c = module.find('wxPGCellData')
    assert isinstance(c, etgtools.ClassDef)
    c.find('~wxPGCellData').ignore(False)
    c.bases = ['wxRefCounter']
<<<<<<< HEAD

    c = module.find('wxPGCellRenderer')
    c.bases = ['wxRefCounter']
=======
>>>>>>> 4fc5f9ed

    c = module.find('wxPGCellRenderer')
    c.bases = ['wxRefCounter']


    c = module.find('wxPGProperty')
    tools.ignoreConstOverloads(c)
    c.find('StringToValue.variant').out = True
    c.find('IntToValue.variant').out = True

    # SIP needs to be able to make a copy of the wxPGAttributeStorage value
    # but the C++ class doesn't have a copy ctor and the default will cause it
    # to lose references to the variants it contains, so let's just override
    # the use of the MappedType and convert it to a Python dictionary here
    # instead.
    m = c.find('GetAttributes')
    m.type = 'PyObject*'
    m.setCppCode("""\
        const wxPGAttributeStorage& attrs = self->GetAttributes();
        wxPGAttributeStorage::const_iterator it = attrs.StartIteration();
        wxVariant v;
        wxPyThreadBlocker blocker;

        PyObject* dict = PyDict_New();
        if ( !dict ) return NULL;

        while ( attrs.GetNext( it, v ) ) {
            const wxString& name = v.GetName();
            PyObject* pyStr = wx2PyString(name);
            PyObject* pyVal = wxPGVariant_out_helper(v);
            int res = PyDict_SetItem( dict, pyStr, pyVal );
        }
        return dict;
        """)

    # SetAttributes uses wxPGAttributeStorage too, but we'll just replace it
    # with a simple Python method.
    c.find('SetAttributes').ignore()
    c.addPyMethod('SetAttributes', '(self, attributes)',
        doc="Set the property's attributes from a Python dictionary.",
        body="""\
            for name,value in attributes.items():
                self.SetAttribute(name, value)
            """)


    c = module.find('wxPGChoicesData')
    tools.ignoreConstOverloads(c)
    c.bases = ['wxRefCounter']
    c.find('~wxPGChoicesData').ignore(False)


    c = module.find('wxPGChoices')
    c.find('wxPGChoices').findOverload('wxChar **').ignore()
    tools.ignoreConstOverloads(c)
    c.find('operator[]').ignore()
<<<<<<< HEAD
=======

    c.addPyMethod('__getitem__', '(self, index)',
        doc="Returns a reference to a :class:PGChoiceEntry using Python list syntax.",
        body="return self.Item(index)",
        )
    c.addPyMethod('__len__', '(self)',
        doc="",
        body="return self.GetCount()",
        )

>>>>>>> 4fc5f9ed

    # Ignore some string constants (#defines) coming from dox, and add them
    # back in Python code. They are wchar_t* values and this seemed the
    # simplest way to deal with them.
    for name in [ 'wxPG_ATTR_DEFAULT_VALUE',
                  'wxPG_ATTR_MIN',
                  'wxPG_ATTR_MAX',
                  'wxPG_ATTR_UNITS',
                  'wxPG_ATTR_HINT',
                  'wxPG_ATTR_INLINE_HELP',
                  'wxPG_ATTR_AUTOCOMPLETE',
                  'wxPG_BOOL_USE_CHECKBOX',
                  'wxPG_BOOL_USE_DOUBLE_CLICK_CYCLING',
                  'wxPG_FLOAT_PRECISION',
                  'wxPG_STRING_PASSWORD',
                  'wxPG_UINT_BASE',
                  'wxPG_UINT_PREFIX',
                  'wxPG_FILE_WILDCARD',
                  'wxPG_FILE_SHOW_FULL_PATH',
                  'wxPG_FILE_SHOW_RELATIVE_PATH',
                  'wxPG_FILE_INITIAL_PATH',
                  'wxPG_FILE_DIALOG_TITLE',
                  'wxPG_FILE_DIALOG_STYLE',
                  'wxPG_DIR_DIALOG_MESSAGE',
                  'wxPG_ARRAY_DELIMITER',
                  'wxPG_DATE_FORMAT',
                  'wxPG_DATE_PICKER_STYLE',
                  'wxPG_ATTR_SPINCTRL_STEP',
                  'wxPG_ATTR_SPINCTRL_WRAP',
                  'wxPG_ATTR_SPINCTRL_MOTIONSPIN',
                  'wxPG_ATTR_MULTICHOICE_USERSTRINGMODE',
                  'wxPG_COLOUR_ALLOW_CUSTOM',
                  'wxPG_COLOUR_HAS_ALPHA',

                  # and some other #defines with similar issues
                  'wxNullProperty',
                  'wxPGChoicesEmptyData',
                  ]:
        module.find(name).ignore()

        module.addPyCode("""\
            PG_ATTR_DEFAULT_VALUE             = u"DefaultValue"
            PG_ATTR_MIN                       = u"Min"
            PG_ATTR_MAX                       = u"Max"
            PG_ATTR_UNITS                     = u"Units"
            PG_ATTR_HINT                      = u"Hint"
            PG_ATTR_INLINE_HELP               = u"InlineHelp"
            PG_ATTR_AUTOCOMPLETE              = u"AutoComplete"
            PG_BOOL_USE_CHECKBOX              = u"UseCheckbox"
            PG_BOOL_USE_DOUBLE_CLICK_CYCLING  = u"UseDClickCycling"
            PG_FLOAT_PRECISION                = u"Precision"
            PG_STRING_PASSWORD                = u"Password"
            PG_UINT_BASE                      = u"Base"
            PG_UINT_PREFIX                    = u"Prefix"
            PG_FILE_WILDCARD                  = u"Wildcard"
            PG_FILE_SHOW_FULL_PATH            = u"ShowFullPath"
            PG_FILE_SHOW_RELATIVE_PATH        = u"ShowRelativePath"
            PG_FILE_INITIAL_PATH              = u"InitialPath"
            PG_FILE_DIALOG_TITLE              = u"DialogTitle"
            PG_FILE_DIALOG_STYLE              = u"DialogStyle"
            PG_DIR_DIALOG_MESSAGE             = u"DialogMessage"
            PG_ARRAY_DELIMITER                = u"Delimiter"
            PG_DATE_FORMAT                    = u"DateFormat"
            PG_DATE_PICKER_STYLE              = u"PickerStyle"
            PG_ATTR_SPINCTRL_STEP             = u"Step"
            PG_ATTR_SPINCTRL_WRAP             = u"Wrap"
            PG_ATTR_SPINCTRL_MOTIONSPIN       = u"MotionSpin"
            PG_ATTR_MULTICHOICE_USERSTRINGMODE= u"UserStringMode"
            PG_COLOUR_ALLOW_CUSTOM            = u"AllowCustom"
            PG_COLOUR_HAS_ALPHA               = u"HasAlpha"

            NullProperty                      = None
            PGChoicesEmptyData                = None
            """)


    # Switch all wxVariant types to wxPGVariant, so the propgrid-specific
    # version of the MappedType will be used for converting to/from Python
    # objects.
    for item in module.allItems():
        if hasattr(item, 'type') and 'wxVariant' in item.type:
            item.type = item.type.replace('wxVariant', 'wxPGVariant')

    #-----------------------------------------------------------------
    tools.doCommonTweaks(module)
    tools.runGenerators(module)


#---------------------------------------------------------------------------
if __name__ == '__main__':
    run()
<|MERGE_RESOLUTION|>--- conflicted
+++ resolved
@@ -44,13 +44,6 @@
     c = module.find('wxPGCellData')
     assert isinstance(c, etgtools.ClassDef)
     c.find('~wxPGCellData').ignore(False)
-    c.bases = ['wxRefCounter']
-<<<<<<< HEAD
-
-    c = module.find('wxPGCellRenderer')
-    c.bases = ['wxRefCounter']
-=======
->>>>>>> 4fc5f9ed
 
     c = module.find('wxPGCellRenderer')
     c.bases = ['wxRefCounter']
@@ -107,8 +100,6 @@
     c.find('wxPGChoices').findOverload('wxChar **').ignore()
     tools.ignoreConstOverloads(c)
     c.find('operator[]').ignore()
-<<<<<<< HEAD
-=======
 
     c.addPyMethod('__getitem__', '(self, index)',
         doc="Returns a reference to a :class:PGChoiceEntry using Python list syntax.",
@@ -119,7 +110,6 @@
         body="return self.GetCount()",
         )
 
->>>>>>> 4fc5f9ed
 
     # Ignore some string constants (#defines) coming from dox, and add them
     # back in Python code. They are wchar_t* values and this seemed the
