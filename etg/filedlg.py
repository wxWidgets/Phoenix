--- conflicted
+++ resolved
@@ -37,13 +37,6 @@
     module.addGlobalStr('wxFileDialogNameStr', c)
     module.find('wxFileSelectorDefaultWildcardStr').ignore()
 
-<<<<<<< HEAD
-
-    # TODO: add this back. We'll need a way to pass it a callable that can be
-    # called from a C ExtraControlCreatorFunction function
-    c.find('SetExtraControlCreator').ignore()
-=======
->>>>>>> 8b81aaba
     c.find('ExtraControlCreatorFunction').ignore()
 
     c.find('SetExtraControlCreator').ignore()
